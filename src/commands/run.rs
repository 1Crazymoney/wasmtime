--- conflicted
+++ resolved
@@ -385,15 +385,10 @@
         let mut builder = WasiCtxBuilder::new();
         builder = builder.inherit_stdio().args(argv)?.envs(vars)?;
 
-<<<<<<< HEAD
         for (name, dir) in preopen_dirs.into_iter() {
             builder = builder.preopened_dir(dir, name)?;
         }
-        store.data_mut().wasi = Some(builder.build()?);
-=======
-    if wasi_modules.wasi_common {
-        Wasi::new(linker.store(), builder.build()).add_to_linker(linker)?;
->>>>>>> 0f5bdc64
+        store.data_mut().wasi = Some(builder.build());
     }
 
     if wasi_modules.wasi_nn {
